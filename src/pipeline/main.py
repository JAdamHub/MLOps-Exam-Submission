import logging
import sys
from pathlib import Path
from typing import Optional

# Tilføj src directory til Python path for at tillade import af pipeline moduler
PROJECT_ROOT = Path(__file__).resolve().parents[1]
sys.path.append(str(PROJECT_ROOT))

<<<<<<< HEAD
# Import the main functions from each pipeline step
from pipeline import crypto_data_collector, preprocessing, feature_engineering, training
from pipeline import macro_economic_collector, combined_data_processor  # Updated module names
=======
# Import pipeline moduler
from pipeline import ingestion, preprocessing, feature_engineering, training
from pipeline import makro_data_collector, combined_data_processor
>>>>>>> 1af07140

# Konfigurer logging
logging.basicConfig(
    level=logging.INFO,
    format='%(asctime)s - %(levelname)s - %(message)s',
    handlers=[
        logging.StreamHandler(),
        logging.FileHandler(PROJECT_ROOT / "logs" / "pipeline.log")
    ]
)
logger = logging.getLogger(__name__)

<<<<<<< HEAD
def run_pipeline():
    """Runs the complete data processing and model training pipeline."""
    logging.info("========== Starting Full Pipeline Execution ==========")

    try:
        # Step 1: Cryptocurrency Data Collection
        logging.info("--- Running Cryptocurrency Data Collection ---")
        crypto_data_collector.main()
        logging.info("--- Cryptocurrency Data Collection Finished ---")

        # Step 2: Macroeconomic Data Collection
        logging.info("--- Running Macroeconomic Data Collection ---")
        collector = macro_economic_collector.MacroDataCollector()
        collector.collect_all_macro_data()
        logging.info("--- Macroeconomic Data Collection Finished ---")
=======
class PipelineRunner:
    """Klasse til at køre den komplette data processing og model trænings pipeline."""
    
    def __init__(self):
        """Initialiserer PipelineRunner."""
        self.project_root = PROJECT_ROOT
        self.logs_dir = self.project_root / "logs"
        self.logs_dir.mkdir(parents=True, exist_ok=True)
    
    def run_step(self, step_name: str, step_func: callable) -> Optional[bool]:
        """
        Kører en enkelt pipeline step med fejlhåndtering.
>>>>>>> 1af07140
        
        Args:
            step_name: Navn på pipeline step
            step_func: Funktion der skal køres
            
        Returns:
            True hvis step lykkedes, False hvis fejl, None hvis ikke kørt
        """
        try:
            logger.info(f"--- Starter {step_name} ---")
            step_func()
            logger.info(f"--- {step_name} gennemført ---")
            return True
        except Exception as e:
            logger.error(f"Fejl under {step_name}: {str(e)}", exc_info=True)
            return False
    
    def run_pipeline(self) -> bool:
        """
        Kører den komplette pipeline.
        
        Returns:
            True hvis pipeline gennemført succesfuldt, False ellers
        """
        logger.info("========== Starter Pipeline Kørsel ==========")
        
        # Definer pipeline steps
        steps = [
            ("Data Indlæsning", ingestion.main),
            ("Makroøkonomisk Data Indsamling", lambda: makro_data_collector.MacroDataCollector().collect_all_macro_data()),
            ("Data Kombination", combined_data_processor.main),
            ("Data Preprocessing", preprocessing.main),
            ("Feature Engineering", feature_engineering.main),
            ("Model Træning", training.main)
        ]
        
        # Kør hver step
        for step_name, step_func in steps:
            if not self.run_step(step_name, step_func):
                logger.error(f"Pipeline stopped ved {step_name}")
                return False
        
        logger.info("========== Pipeline Gennemført Succesfuldt ==========")
        return True

def main():
    """Hovedfunktion til at køre pipeline."""
    runner = PipelineRunner()
    success = runner.run_pipeline()
    sys.exit(0 if success else 1)

if __name__ == "__main__":
    main() <|MERGE_RESOLUTION|>--- conflicted
+++ resolved
@@ -7,28 +7,13 @@
 PROJECT_ROOT = Path(__file__).resolve().parents[1]
 sys.path.append(str(PROJECT_ROOT))
 
-<<<<<<< HEAD
 # Import the main functions from each pipeline step
 from pipeline import crypto_data_collector, preprocessing, feature_engineering, training
 from pipeline import macro_economic_collector, combined_data_processor  # Updated module names
-=======
-# Import pipeline moduler
-from pipeline import ingestion, preprocessing, feature_engineering, training
-from pipeline import makro_data_collector, combined_data_processor
->>>>>>> 1af07140
 
-# Konfigurer logging
-logging.basicConfig(
-    level=logging.INFO,
-    format='%(asctime)s - %(levelname)s - %(message)s',
-    handlers=[
-        logging.StreamHandler(),
-        logging.FileHandler(PROJECT_ROOT / "logs" / "pipeline.log")
-    ]
-)
-logger = logging.getLogger(__name__)
+# Configure logging
+logging.basicConfig(level=logging.INFO, format='%(asctime)s - %(levelname)s - %(message)s')
 
-<<<<<<< HEAD
 def run_pipeline():
     """Runs the complete data processing and model training pipeline."""
     logging.info("========== Starting Full Pipeline Execution ==========")
@@ -44,70 +29,36 @@
         collector = macro_economic_collector.MacroDataCollector()
         collector.collect_all_macro_data()
         logging.info("--- Macroeconomic Data Collection Finished ---")
-=======
-class PipelineRunner:
-    """Klasse til at køre den komplette data processing og model trænings pipeline."""
-    
-    def __init__(self):
-        """Initialiserer PipelineRunner."""
-        self.project_root = PROJECT_ROOT
-        self.logs_dir = self.project_root / "logs"
-        self.logs_dir.mkdir(parents=True, exist_ok=True)
-    
-    def run_step(self, step_name: str, step_func: callable) -> Optional[bool]:
-        """
-        Kører en enkelt pipeline step med fejlhåndtering.
->>>>>>> 1af07140
         
-        Args:
-            step_name: Navn på pipeline step
-            step_func: Funktion der skal køres
-            
-        Returns:
-            True hvis step lykkedes, False hvis fejl, None hvis ikke kørt
-        """
-        try:
-            logger.info(f"--- Starter {step_name} ---")
-            step_func()
-            logger.info(f"--- {step_name} gennemført ---")
-            return True
-        except Exception as e:
-            logger.error(f"Fejl under {step_name}: {str(e)}", exc_info=True)
-            return False
-    
-    def run_pipeline(self) -> bool:
-        """
-        Kører den komplette pipeline.
-        
-        Returns:
-            True hvis pipeline gennemført succesfuldt, False ellers
-        """
-        logger.info("========== Starter Pipeline Kørsel ==========")
-        
-        # Definer pipeline steps
-        steps = [
-            ("Data Indlæsning", ingestion.main),
-            ("Makroøkonomisk Data Indsamling", lambda: makro_data_collector.MacroDataCollector().collect_all_macro_data()),
-            ("Data Kombination", combined_data_processor.main),
-            ("Data Preprocessing", preprocessing.main),
-            ("Feature Engineering", feature_engineering.main),
-            ("Model Træning", training.main)
-        ]
-        
-        # Kør hver step
-        for step_name, step_func in steps:
-            if not self.run_step(step_name, step_func):
-                logger.error(f"Pipeline stopped ved {step_name}")
-                return False
-        
-        logger.info("========== Pipeline Gennemført Succesfuldt ==========")
-        return True
+        # Step 3: Combine Bitcoin and Macroeconomic Data
+        logging.info("--- Running Data Combination ---")
+        combined_data_processor.main()
+        logging.info("--- Data Combination Finished ---")
 
-def main():
-    """Hovedfunktion til at køre pipeline."""
-    runner = PipelineRunner()
-    success = runner.run_pipeline()
-    sys.exit(0 if success else 1)
+        # Step 4: Data Preprocessing
+        logging.info("--- Running Data Preprocessing ---")
+        preprocessing.main()
+        logging.info("--- Data Preprocessing Finished ---")
+
+        # Step 5: Feature Engineering
+        logging.info("--- Running Feature Engineering ---")
+        feature_engineering.main()
+        logging.info("--- Feature Engineering Finished ---")
+
+        # Step 6: Model Training
+        logging.info("--- Running Model Training ---")
+        training.main()
+        logging.info("--- Model Training Finished ---")
+
+        logging.info("========== Full Pipeline Execution Completed Successfully ==========")
+
+    except SystemExit as e:
+        # Catch SystemExit raised by pipeline steps on failure
+        logging.error(f"Pipeline execution halted with exit code {e.code}. Check previous logs for errors.")
+        sys.exit(e.code)
+    except Exception as e:
+        logging.error(f"An unexpected error occurred during pipeline execution: {e}", exc_info=True)
+        sys.exit(1)
 
 if __name__ == "__main__":
     main() 