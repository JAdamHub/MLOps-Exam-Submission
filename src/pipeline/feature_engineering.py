--- conflicted
+++ resolved
@@ -5,7 +5,6 @@
 
 # Konfigurer logging
 logging.basicConfig(level=logging.INFO, format='%(asctime)s - %(levelname)s - %(message)s')
-<<<<<<< HEAD
 
 # --- Configuration ---
 # Determine project root based on script location
@@ -247,142 +246,10 @@
         data['btc_dxy_corr_30d'] = data['price'].rolling(window=30).corr(data['dxy'])
     
     return data
-=======
-logger = logging.getLogger(__name__)
-
-class FeatureEngineer:
-    """Klasse til at generere features fra rå data."""
-    
-    def __init__(self):
-        """Initialiserer FeatureEngineer med standard parametre."""
-        self.price_column = 'price'
-        self.volume_column = 'total_volume'
-        self.market_cap_column = 'market_cap'
-        
-        # Tekniske indikatorer parametre
-        self.lag_periods = [1, 3, 7]
-        self.sma_windows = [7, 30]
-        self.volatility_window = 14
-        self.rsi_periods = [7, 14, 21]
-        self.macd_params = {'fast': 12, 'slow': 26, 'signal': 9}
-        self.bb_window = 20
-        
-        # Target variabel
-        self.target_shift = -1  # Prædiker næste dags prisbevægelse
-    
-    def calculate_rsi(self, data: pd.Series, period: int) -> pd.Series:
-        """Beregner Relative Strength Index (RSI)."""
-        delta = data.diff()
-        gain = (delta.where(delta > 0, 0)).rolling(window=period).mean()
-        loss = (-delta.where(delta < 0, 0)).rolling(window=period).mean()
-        rs = gain / loss
-        return 100 - (100 / (1 + rs))
-    
-    def calculate_macd(self, data: pd.Series) -> tuple:
-        """Beregner Moving Average Convergence Divergence (MACD)."""
-        exp1 = data.ewm(span=self.macd_params['fast'], adjust=False).mean()
-        exp2 = data.ewm(span=self.macd_params['slow'], adjust=False).mean()
-        macd = exp1 - exp2
-        signal = macd.ewm(span=self.macd_params['signal'], adjust=False).mean()
-        histogram = macd - signal
-        return macd, signal, histogram
-    
-    def calculate_bollinger_bands(self, data: pd.Series) -> tuple:
-        """Beregner Bollinger Bands."""
-        sma = data.rolling(window=self.bb_window).mean()
-        std = data.rolling(window=self.bb_window).std()
-        upper = sma + (std * 2)
-        lower = sma - (std * 2)
-        width = (upper - lower) / sma
-        position = (data - lower) / (upper - lower)
-        return upper, sma, lower, width, position
-    
-    def create_features(self, df: pd.DataFrame) -> pd.DataFrame:
-        """
-        Genererer features fra input data.
-        
-        Args:
-            df: DataFrame med rå data
-            
-        Returns:
-            DataFrame med genererede features
-        """
-        try:
-            logger.info("Starter feature engineering...")
-            features_df = df.copy()
-            
-            # 1. Lagged Features
-            for lag in self.lag_periods:
-                features_df[f'price_lag_{lag}'] = df[self.price_column].shift(lag)
-            
-            # 2. Moving Averages
-            for window in self.sma_windows:
-                features_df[f'price_sma_{window}'] = df[self.price_column].rolling(window=window).mean()
-                features_df[f'volume_sma_{window}'] = df[self.volume_column].rolling(window=window).mean()
-            
-            # 3. Volatility
-            features_df['price_volatility_14'] = df[self.price_column].rolling(window=self.volatility_window).std()
-            
-            # 4. RSI
-            for period in self.rsi_periods:
-                features_df[f'rsi_{period}'] = self.calculate_rsi(df[self.price_column], period)
-            
-            # 5. MACD
-            macd, signal, histogram = self.calculate_macd(df[self.price_column])
-            features_df['macd'] = macd
-            features_df['macd_signal'] = signal
-            features_df['macd_histogram'] = histogram
-            
-            # 6. Bollinger Bands
-            upper, middle, lower, width, position = self.calculate_bollinger_bands(df[self.price_column])
-            features_df['bb_upper'] = upper
-            features_df['bb_middle'] = middle
-            features_df['bb_lower'] = lower
-            features_df['bb_width'] = width
-            features_df['bb_position'] = position
-            
-            # 7. Volume Features
-            features_df['volume_ratio'] = df[self.volume_column] / features_df['volume_sma_7']
-            features_df['volume_ratio_30'] = df[self.volume_column] / features_df['volume_sma_30']
-            features_df['volume_momentum'] = df[self.volume_column].pct_change(periods=1)
-            
-            # 8. Price Momentum
-            for period in [1, 7, 30, 90]:
-                features_df[f'price_momentum_{period}'] = df[self.price_column].pct_change(periods=period)
-            
-            # 9. Market Features
-            features_df['market_cap_to_volume'] = df[self.market_cap_column] / df[self.volume_column]
-            features_df['market_cap_momentum_1'] = df[self.market_cap_column].pct_change(periods=1)
-            features_df['market_cap_momentum_7'] = df[self.market_cap_column].pct_change(periods=7)
-            features_df['market_cap_momentum_30'] = df[self.market_cap_column].pct_change(periods=30)
-            
-            # 10. Time Features
-            features_df['day_of_week'] = df.index.dayofweek
-            features_df['month'] = df.index.month
-            features_df['year'] = df.index.year
-            features_df['day_of_month'] = df.index.day
-            features_df['is_weekend'] = features_df['day_of_week'].isin([5, 6]).astype(int)
-            
-            # 11. Target Variable
-            features_df['target'] = (df[self.price_column].shift(self.target_shift) > df[self.price_column]).astype(int)
-            
-            # Fjern rækker med NaN værdier
-            initial_rows = len(features_df)
-            features_df.dropna(inplace=True)
-            final_rows = len(features_df)
-            logger.info(f"Fjernet {initial_rows - final_rows} rækker med NaN værdier")
-            
-            return features_df
-            
-        except Exception as e:
-            logger.error(f"Fejl under feature engineering: {str(e)}")
-            raise
->>>>>>> 1af07140
 
 def main():
     """Hovedfunktion til at køre feature engineering."""
     try:
-<<<<<<< HEAD
         # Load processed data
         input_file = INTERMEDIATE_PREPROCESSED_DIR / INPUT_FILENAME
         df = pd.read_csv(input_file)
@@ -391,100 +258,6 @@
         # Convert timestamp to datetime
         df['timestamp'] = pd.to_datetime(df['timestamp'])
         
-        # Basic price features
-        df['price_lag_1'] = df['price'].shift(1)
-        df['price_lag_3'] = df['price'].shift(3)
-        df['price_lag_7'] = df['price'].shift(7)
-        df['price_sma_7'] = df['price'].rolling(window=7).mean()
-        df['price_sma_30'] = df['price'].rolling(window=30).mean()
-        df['price_volatility_14'] = df['price'].rolling(window=14).std()
-        
-        # RSI with multiple periods
-        df['rsi_14'] = calculate_rsi(df['price'], periods=14)
-        df['rsi_7'] = calculate_rsi(df['price'], periods=7)
-        df['rsi_21'] = calculate_rsi(df['price'], periods=21)
-        
-        # MACD with different parameters
-        df['macd'], df['macd_signal'] = calculate_macd(df['price'])
-        df['macd_histogram'] = df['macd'] - df['macd_signal']
-        df['macd_fast'], df['macd_signal_fast'] = calculate_macd(df['price'], fast=8, slow=17, signal=9)
-        
-        # Bollinger Bands with different windows
-        df['bb_upper'], df['bb_middle'], df['bb_lower'] = calculate_bollinger_bands(df['price'])
-        df['bb_width'] = np.where(
-            df['bb_middle'] != 0,
-            (df['bb_upper'] - df['bb_lower']) / df['bb_middle'],
-            0
-        )
-        df['bb_position'] = np.where(
-            (df['bb_upper'] - df['bb_lower']) != 0,
-            (df['price'] - df['bb_lower']) / (df['bb_upper'] - df['bb_lower']),
-            0.5
-        )
-        
-        # Volume indicators with more windows
-        df['volume_sma_7'] = df['total_volume'].rolling(window=7).mean()
-        df['volume_sma_30'] = df['total_volume'].rolling(window=30).mean()
-        df['volume_ratio'] = np.where(
-            df['volume_sma_7'] != 0,
-            df['total_volume'] / df['volume_sma_7'],
-            1
-        )
-        df['volume_ratio_30'] = np.where(
-            df['volume_sma_30'] != 0,
-            df['total_volume'] / df['volume_sma_30'],
-            1
-        )
-        df['volume_momentum'] = df['total_volume'].pct_change(periods=1)
-        
-        # Price momentum with more periods
-        df['price_momentum_1'] = df['price'].pct_change(periods=1)
-        df['price_momentum_7'] = df['price'].pct_change(periods=7)
-        df['price_momentum_30'] = df['price'].pct_change(periods=30)
-        df['price_momentum_90'] = df['price'].pct_change(periods=90)
-        
-        # Price volatility with different windows
-        df['volatility_7'] = df['price'].rolling(window=7).std()
-        df['volatility_14'] = df['price'].rolling(window=14).std()
-        df['volatility_30'] = df['price'].rolling(window=30).std()
-        
-        # Market-based features
-        df = calculate_market_features(df)
-        
-        # Macroeconomic features
-        df = calculate_macro_features(df)
-        
-        # Interaction features
-        df['price_volatility_ratio'] = np.where(
-            df['volatility_30'] != 0,
-            df['volatility_7'] / df['volatility_30'],
-            1
-        )
-        df['momentum_volatility_ratio'] = np.where(
-            df['volatility_14'] != 0,
-            df['price_momentum_7'] / df['volatility_14'],
-            0
-        )
-        df['volume_price_ratio'] = np.where(
-            df['price'] != 0,
-            df['total_volume'] / df['price'],
-            0
-        )
-        
-        # Time-based features with more granularity
-        df['day_of_week'] = df['timestamp'].dt.dayofweek
-        df['month'] = df['timestamp'].dt.month
-        df['year'] = df['timestamp'].dt.year
-        df['day_of_month'] = df['timestamp'].dt.day
-        df['is_weekend'] = df['day_of_week'].isin([5, 6]).astype(int)
-        
-        # Target variable (next day's price movement)
-        df['target_price_up'] = (df['price'].shift(-1) > df['price']).astype(int)
-=======
-        # Initialiser FeatureEngineer
-        engineer = FeatureEngineer()
->>>>>>> 1af07140
-        
         # Indlæs rå data
         data_dir = Path(__file__).resolve().parents[2] / "data"
         raw_data_path = data_dir / "raw" / "bitcoin_usd_365d_raw.csv"
@@ -497,19 +270,15 @@
         df = pd.read_csv(raw_data_path, index_col='timestamp', parse_dates=True)
         logger.info(f"Indlæste data fra {raw_data_path}")
         
-<<<<<<< HEAD
+        # Generer features
+        features_df = engineer.create_features(df)
+        
         # Save features
         output_file = PROCESSED_FEATURES_DIR / OUTPUT_FILENAME
         df.to_csv(output_file, index=False)
         logging.info(f"Features data saved successfully to {output_file}")
-=======
-        # Generer features
-        features_df = engineer.create_features(df)
->>>>>>> 1af07140
-        
-        # Gem features
-        features_df.to_csv(features_data_path)
-        logger.info(f"Gemte features til {features_data_path}")
+        
+        logging.info("--- Feature Engineering Completed Successfully ---")
         
     except Exception as e:
         logger.error(f"Fejl i main: {str(e)}")
